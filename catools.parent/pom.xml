--- conflicted
+++ resolved
@@ -41,10 +41,7 @@
 
         <!-- Versions -->
         <revision>2.0.0</revision>
-<<<<<<< HEAD
         <com.fasterxml.jackson-annotations.version>2.20</com.fasterxml.jackson-annotations.version>
-=======
->>>>>>> d5b7ba13
         <com.fasterxml.jackson.version>2.20.0</com.fasterxml.jackson.version>
         <log4j.version>1.2.17-atlassian-18</log4j.version>
         <slf4j.version>1.7.25</slf4j.version>
@@ -60,11 +57,7 @@
         <json.version>20250517</json.version>
         <generex.version>1.0.2</generex.version>
         <libphonenumber.version>9.0.15</libphonenumber.version>
-<<<<<<< HEAD
         <boofcv.version>1.2.3</boofcv.version>
-=======
-        <boofcv.version>1.2.4</boofcv.version>
->>>>>>> d5b7ba13
         <jettison.version>1.5.4</jettison.version>
         <javax.xml.soap-api.version>1.4.0</javax.xml.soap-api.version>
         <javax-mail.version>1.5.0-b01</javax-mail.version>
@@ -129,17 +122,10 @@
 
         <!-- Selenium Devtools -->
         <selenium-devtools.artifactId>selenium-devtools-v138</selenium-devtools.artifactId>
-<<<<<<< HEAD
-        <selenium.devtools.version>4.35.0</selenium.devtools.version>
-
-        <!-- Selenium -->
-        <selenium.version>4.35.0</selenium.version>
-=======
         <selenium.devtools.version>4.36.0</selenium.devtools.version>
 
         <!-- Selenium -->
         <selenium.version>4.36.0</selenium.version>
->>>>>>> d5b7ba13
         <selenium.shutterbug.version>1.6</selenium.shutterbug.version>
         <selenium-http-jdk-client.version>4.13.0</selenium-http-jdk-client.version>
         <selenium-axe.version>4.10.2</selenium-axe.version>
@@ -156,15 +142,9 @@
 
         <!-- Hibernate -->
         <hibernate-entitymanager.version>5.6.15.Final</hibernate-entitymanager.version>
-<<<<<<< HEAD
         <hibernate-jcache.version>6.2.4.Final</hibernate-jcache.version>
         <hibernate-c3p0.version>6.2.4.Final</hibernate-c3p0.version>
         <ehcache.version>3.10.8</ehcache.version>
-=======
-        <hibernate-jcache.version>7.1.3.Final</hibernate-jcache.version>
-        <hibernate-c3p0.version>7.1.3.Final</hibernate-c3p0.version>
-        <ehcache.version>3.11.1</ehcache.version>
->>>>>>> d5b7ba13
         <postgresql.version>42.7.8</postgresql.version>
 
         <!-- Kubernetes -->
